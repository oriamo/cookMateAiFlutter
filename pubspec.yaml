name: cookmateai
description: "A new Flutter project."
publish_to: "none"

version: 0.1.0

environment:
  sdk: ">=3.1.0 <4.0.0"

dependencies:
  flutter:
    sdk: flutter
  dio: ^5.4.1 # HTTP client for API calls

  # Core packages
  cupertino_icons: ^1.0.8
  flutter_riverpod: ^2.4.10
  go_router: ^13.2.0
  http: ^1.1.0
  shared_preferences: ^2.2.2

  # UI and Animation
  animations: ^2.0.8
  animate_do: ^3.3.0
  lottie: ^3.1.0
  dotlottie_loader: ^0.0.5

  cached_network_image: ^3.3.1
  flutter_staggered_grid_view: ^0.7.0
  shimmer: ^3.0.0
  share_plus: ^7.2.1
  flutter_hooks: ^0.20.3
  carousel_slider: ^4.2.1
  flutter_form_builder: ^9.1.1
  flutter_neumorphic: ^3.0.3
  flutter_slidable: ^3.0.1
  google_fonts: ^6.1.0

  # State Management
  hooks_riverpod: ^2.4.10
  riverpod_annotation: ^2.3.3

  # AI Integration
  google_generative_ai: ^0.2.2
<<<<<<< HEAD
  flutter_gemini: ^2.0.1

  # Speech and Voice Processing
  speech_to_text: ^7.0.0
  flutter_tts: ^3.8.5
  vad: ^0.0.5
  web_socket_channel: ^2.4.0  # For Deepgram WebSocket communication
  record: ^5.0.1  # For audio recording
  
  # Timer Feature
  flutter_local_notifications: ^19.1.0
  rxdart: ^0.27.7  # For stream-based timer management

  # Camera and Image Processing
  camera: ^0.10.5+9
  image: ^4.1.3
  google_mlkit_commons: ^0.6.1
  google_mlkit_image_labeling: ^0.10.0

  # Utilities
  intl: ^0.19.0
  uuid: ^4.3.3
  path_provider: ^2.1.2
  permission_handler: ^11.3.1
  flutter_dotenv: ^5.1.0
  just_audio: ^0.9.46
  video_player: ^2.9.5
=======

  # Utilities
  intl: ^0.19.0
  uuid: ^4.2.2
  path_provider: ^2.1.1
  image_picker: ^1.0.4
  form_builder_validators: ^11.0.0 # Updated version
  sqflite: ^2.3.0
>>>>>>> 3429ecee

dev_dependencies:
  flutter_test:
    sdk: flutter
  flutter_lints: ^2.0.0
  riverpod_generator: ^2.3.9
  build_runner: ^2.4.7

flutter:
  uses-material-design: true

  assets:
    - .env
    - assets/images/
    - assets/animations/
<<<<<<< HEAD
    - assets/mov/
=======
>>>>>>> 3429ecee
    - assets/<|MERGE_RESOLUTION|>--- conflicted
+++ resolved
@@ -42,7 +42,7 @@
 
   # AI Integration
   google_generative_ai: ^0.2.2
-<<<<<<< HEAD
+
   flutter_gemini: ^2.0.1
 
   # Speech and Voice Processing
@@ -70,16 +70,11 @@
   flutter_dotenv: ^5.1.0
   just_audio: ^0.9.46
   video_player: ^2.9.5
-=======
 
-  # Utilities
-  intl: ^0.19.0
-  uuid: ^4.2.2
-  path_provider: ^2.1.1
   image_picker: ^1.0.4
-  form_builder_validators: ^11.0.0 # Updated version
+  form_builder_validators: ^11.0.0 
   sqflite: ^2.3.0
->>>>>>> 3429ecee
+
 
 dev_dependencies:
   flutter_test:
@@ -95,8 +90,6 @@
     - .env
     - assets/images/
     - assets/animations/
-<<<<<<< HEAD
+
     - assets/mov/
-=======
->>>>>>> 3429ecee
     - assets/
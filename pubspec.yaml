--- conflicted
+++ resolved
@@ -29,13 +29,10 @@
   flutter_staggered_grid_view: ^0.7.0
   shimmer: ^3.0.0
   share_plus: ^7.2.1
-<<<<<<< HEAD
-=======
   flutter_hooks: ^0.20.3
   carousel_slider: ^4.2.1
   flutter_form_builder: ^9.3.0
   flutter_neumorphic: ^3.0.3
->>>>>>> b561851b
 
   # State Management
   hooks_riverpod: ^2.4.10
@@ -61,13 +58,7 @@
 flutter:
   uses-material-design: true
 
-<<<<<<< HEAD
-  assets:
-    - assets/images/
-    - assets/animations/
-=======
   # Uncomment these lines once you've created the asset directories
   # assets:
   #   - assets/images/
-  #   - assets/animations/
->>>>>>> b561851b
+  #   - assets/animations/
--- conflicted
+++ resolved
@@ -8,11 +8,7 @@
 
 android {
     namespace = "com.oraimo.us.cook_mate_ai"
-<<<<<<< HEAD
-    compileSdk = 35
-=======
-    compileSdk = 34 // Set explicitly to match device's API level
->>>>>>> 02d23726
+    compileSdk = flutter.compileSdkVersion
     ndkVersion = flutter.ndkVersion
 
     compileOptions {
@@ -29,13 +25,8 @@
         applicationId = "com.oraimo.us.cook_mate_ai"
         // You can update the following values to match your application needs.
         // For more information, see: https://flutter.dev/to/review-gradle-config.
-<<<<<<< HEAD
-        minSdk = 34
-        targetSdk = 34
-=======
         minSdk = 23
-        targetSdk = 34 // Set explicitly to match device's API level
->>>>>>> 02d23726
+        targetSdk = flutter.targetSdkVersion
         versionCode = flutter.versionCode
         versionName = flutter.versionName
     }

# Miscellaneous
*.class
*.log
*.pyc
*.swp
.DS_Store
.atom/
.buildlog/
.history
.svn/
migrate_working_dir/
.vscode/
# IntelliJ related
*.iml
*.ipr
*.iws
.idea/

# VS Code settings
.vscode/

# Flutter/Dart specific
**/doc/api/
**/ios/Flutter/.last_build_id
.dart_tool/
.flutter-plugins
.flutter-plugins-dependencies
.packages
.pub-cache/
.pub/
/build/

# Android specific
**/android/**/gradle-wrapper.jar
**/android/.gradle
**/android/captures/
**/android/gradlew
**/android/gradlew.bat
**/android/local.properties
**/android/**/GeneratedPluginRegistrant.*

# Android .cxx files - comprehensive patterns to catch all instances
**/.cxx/
**/.cxx
**/android/**/.cxx/
**/android/**/.cxx
.cxx/
.cxx



# iOS specific
**/ios/**/*.mode1v3
**/ios/**/*.mode2v3
**/ios/**/*.moved-aside
**/ios/**/*.pbxuser
**/ios/**/*.perspectivev3
**/ios/**/*sync/
**/ios/**/.sconsign.dblite
**/ios/**/.tags*
**/ios/**/.vagrant/
**/ios/**/DerivedData/
**/ios/**/Icon?
**/ios/**/Pods/
**/ios/**/.symlinks/
**/ios/**/profile
**/ios/**/xcuserdata
**/ios/.generated/
**/ios/Flutter/App.framework
**/ios/Flutter/Flutter.framework
**/ios/Flutter/Generated.xcconfig
**/ios/Flutter/app.flx
**/ios/Flutter/app.zip
**/ios/Flutter/flutter_assets/
**/ios/Flutter/flutter_export_environment.sh
**/ios/ServiceDefinitions.json
**/ios/Runner/GeneratedPluginRegistrant.*

# macOS
.DS_Store
.AppleDouble
.LSOverride

# Symbolication related
app.*.symbols

# Obfuscation related
app.*.map.json

# Android Studio will place build artifacts here
/android/app/debug
/android/app/profile
/android/app/release

<<<<<<< HEAD
.venv
=======
.venv
# Python virtual environment
venv
>>>>>>> 5e51a8d7
<|MERGE_RESOLUTION|>--- conflicted
+++ resolved
@@ -10,6 +10,7 @@
 .svn/
 migrate_working_dir/
 .vscode/
+
 # IntelliJ related
 *.iml
 *.ipr
@@ -46,8 +47,6 @@
 **/android/**/.cxx
 .cxx/
 .cxx
-
-
 
 # iOS specific
 **/ios/**/*.mode1v3
@@ -92,10 +91,6 @@
 /android/app/profile
 /android/app/release
 
-<<<<<<< HEAD
+# Python virtual environment
 .venv
-=======
-.venv
-# Python virtual environment
-venv
->>>>>>> 5e51a8d7
+venv